{
  "name": "osprey-method-handler",
  "version": "0.12.5",
  "description": "Middleware for validating requests and responses based on a RAML method object",
  "main": "osprey-method-handler.js",
  "files": [
    "osprey-method-handler.js",
    "LICENSE"
  ],
  "scripts": {
    "lint": "standard",
    "test-spec": "mocha -R spec --bail",
    "test-cov": "nyc node_modules/mocha/bin/_mocha -- -R spec --bail",
    "test": "npm run lint && npm run test-cov"
  },
  "repository": {
    "type": "git",
    "url": "git://github.com/mulesoft-labs/osprey-method-handler.git"
  },
  "keywords": [
    "raml",
    "osprey",
    "method",
    "resource",
    "handler",
    "middleware",
    "express",
    "json",
    "schemas",
    "validation"
  ],
  "author": "MuleSoft, Inc.",
  "license": "Apache-2.0",
  "bugs": {
    "url": "https://github.com/mulesoft-labs/osprey-method-handler/issues"
  },
  "homepage": "https://github.com/mulesoft-labs/osprey-method-handler",
  "devDependencies": {
    "chai": "^4.1.2",
<<<<<<< HEAD
    "finalhandler": "^1.1.2",
    "form-data": "^3.0.0",
    "libxmljs": "^0.19.7",
    "mocha": "^7.1.0",
    "nyc": "^15.0.0",
    "osprey-router": "^0.6.3",
    "popsicle": "^12.0.5",
    "popsicle-server": "^3.0.0",
    "pre-commit": "^1.0.5",
    "rewire": "^4.0.1",
    "sinon": "^8.1.1",
    "standard": "^14.3.1"
=======
    "finalhandler": "^1.1.1",
    "form-data": "^3.0.0",
    "mocha": "^7.1.2",
    "nyc": "^15.0.1",
    "osprey-router": "^0.6.2",
    "popsicle": "^12.0.5",
    "popsicle-server": "^3.0.0",
    "pre-commit": "^1.0.5",
    "sinon": "^9.0.2",
    "standard": "^14.3.3"
>>>>>>> 5237ac03
  },
  "dependencies": {
    "ajv": "^6.11.0",
    "body-parser": "^1.19.0",
    "busboy": "^0.3.1",
    "compose-middleware": "^5.0.0",
    "debug": "^4.1.1",
    "http-errors": "^1.7.3",
    "lowercase-keys": "^2.0.0",
    "negotiator": "^0.6.2",
    "parseurl": "^1.3.3",
    "raml-sanitize": "^1.3.4",
    "standard-headers": "^0.1.0",
    "stream-equal": "^1.1.1",
    "type-is": "^1.6.18",
    "webapi-parser": "^0.4.1",
    "xtend": "^4.0.2"
  }
}<|MERGE_RESOLUTION|>--- conflicted
+++ resolved
@@ -37,31 +37,18 @@
   "homepage": "https://github.com/mulesoft-labs/osprey-method-handler",
   "devDependencies": {
     "chai": "^4.1.2",
-<<<<<<< HEAD
     "finalhandler": "^1.1.2",
     "form-data": "^3.0.0",
     "libxmljs": "^0.19.7",
-    "mocha": "^7.1.0",
-    "nyc": "^15.0.0",
     "osprey-router": "^0.6.3",
     "popsicle": "^12.0.5",
     "popsicle-server": "^3.0.0",
     "pre-commit": "^1.0.5",
     "rewire": "^4.0.1",
-    "sinon": "^8.1.1",
-    "standard": "^14.3.1"
-=======
-    "finalhandler": "^1.1.1",
-    "form-data": "^3.0.0",
     "mocha": "^7.1.2",
     "nyc": "^15.0.1",
-    "osprey-router": "^0.6.2",
-    "popsicle": "^12.0.5",
-    "popsicle-server": "^3.0.0",
-    "pre-commit": "^1.0.5",
     "sinon": "^9.0.2",
     "standard": "^14.3.3"
->>>>>>> 5237ac03
   },
   "dependencies": {
     "ajv": "^6.11.0",
