--- conflicted
+++ resolved
@@ -50,13 +50,8 @@
     "ajv": "^6.4.0",
     "body-parser": "^1.15.2",
     "busboy": "^0.2.9",
-<<<<<<< HEAD
     "compose-middleware": "^5.0.0",
-    "debug": "^3.1.0",
-=======
-    "compose-middleware": "^4.0.0",
     "debug": "^4.0.0",
->>>>>>> 16410f3b
     "http-errors": "^1.2.8",
     "is-stream": "^1.0.1",
     "json-schema-compatibility": "^1.0.1",
