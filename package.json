{
  "name": "osprey-method-handler",
  "version": "0.14.0",
  "description": "Middleware for validating requests and responses based on a RAML method object",
  "main": "osprey-method-handler.js",
  "files": [
    "osprey-method-handler.js",
    "LICENSE"
  ],
  "scripts": {
    "lint": "standard",
    "test-spec": "mocha -R spec --bail",
    "test-cov": "nyc node_modules/mocha/bin/_mocha -- -R spec --bail",
    "test": "npm run lint && npm run test-cov"
  },
  "repository": {
    "type": "git",
    "url": "git://github.com/mulesoft-labs/osprey-method-handler.git"
  },
  "keywords": [
    "raml",
    "osprey",
    "method",
    "resource",
    "handler",
    "middleware",
    "express",
    "json",
    "schemas",
    "validation"
  ],
  "author": "MuleSoft, Inc.",
  "license": "Apache-2.0",
  "bugs": {
    "url": "https://github.com/mulesoft-labs/osprey-method-handler/issues"
  },
  "homepage": "https://github.com/mulesoft-labs/osprey-method-handler",
  "devDependencies": {
    "chai": "^4.1.2",
    "finalhandler": "^1.1.2",
    "form-data": "^3.0.0",
<<<<<<< HEAD
    "libxmljs": "^0.19.7",
    "mocha": "^8.0.1",
    "nyc": "^15.1.0",
=======
    "mocha": "^7.1.2",
    "nyc": "^15.0.1",
>>>>>>> 88bb62cd
    "osprey-router": "^0.7.1",
    "popsicle": "^12.0.5",
    "popsicle-server": "^3.0.0",
    "pre-commit": "^1.0.5",
    "rewire": "^5.0.0",
    "sinon": "^9.0.2",
    "standard": "^14.3.4"
  },
  "dependencies": {
    "ajv": "^6.12.3",
    "body-parser": "^1.19.0",
    "busboy": "^0.3.1",
    "compose-middleware": "^5.0.0",
    "debug": "^4.1.1",
    "http-errors": "^1.8.0",
    "lowercase-keys": "^2.0.0",
<<<<<<< HEAD
    "negotiator": "^0.6.2",
    "parseurl": "^1.3.3",
    "raml-sanitize": "^1.4.0",
=======
    "negotiator": "^0.6.0",
    "object-values": "^2.0.0",
    "parseurl": "^1.3.0",
    "raml-sanitize": "^1.4.0",
    "raml-validate": "^1.3.0",
>>>>>>> 88bb62cd
    "standard-headers": "^0.1.0",
    "stream-equal": "^2.0.0",
    "type-is": "^1.6.18",
    "webapi-parser": "^0.4.1",
    "xtend": "^4.0.2"
  }
}<|MERGE_RESOLUTION|>--- conflicted
+++ resolved
@@ -39,14 +39,9 @@
     "chai": "^4.1.2",
     "finalhandler": "^1.1.2",
     "form-data": "^3.0.0",
-<<<<<<< HEAD
     "libxmljs": "^0.19.7",
     "mocha": "^8.0.1",
     "nyc": "^15.1.0",
-=======
-    "mocha": "^7.1.2",
-    "nyc": "^15.0.1",
->>>>>>> 88bb62cd
     "osprey-router": "^0.7.1",
     "popsicle": "^12.0.5",
     "popsicle-server": "^3.0.0",
@@ -63,17 +58,9 @@
     "debug": "^4.1.1",
     "http-errors": "^1.8.0",
     "lowercase-keys": "^2.0.0",
-<<<<<<< HEAD
     "negotiator": "^0.6.2",
     "parseurl": "^1.3.3",
     "raml-sanitize": "^1.4.0",
-=======
-    "negotiator": "^0.6.0",
-    "object-values": "^2.0.0",
-    "parseurl": "^1.3.0",
-    "raml-sanitize": "^1.4.0",
-    "raml-validate": "^1.3.0",
->>>>>>> 88bb62cd
     "standard-headers": "^0.1.0",
     "stream-equal": "^2.0.0",
     "type-is": "^1.6.18",
