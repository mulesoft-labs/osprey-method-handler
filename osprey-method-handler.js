var is = require('type-is')
var extend = require('xtend')
var parseurl = require('parseurl')
var querystring = require('querystring')
var createError = require('http-errors')
var lowercaseKeys = require('lowercase-keys')
var ramlSanitize = require('raml-sanitize')()
var ramlValidate = require('raml-validate')()
var isStream = require('is-stream')
var values = require('object-values')
var Negotiator = require('negotiator')
var standardHeaders = require('standard-headers')
var compose = require('compose-middleware').compose
var Ajv = require('ajv')
var debug = require('debug')('osprey-method-handler')

<<<<<<< HEAD
var ajv = Ajv({
  schemaId: 'auto',
  allErrors: true,
  verbose: true,
  jsonPointers: true,
  errorDataPath: 'property'
})
=======
var ajv = Ajv({ allErrors: true, verbose: true, jsonPointers: true, errorDataPath: 'property', schemaId: 'auto' })
>>>>>>> 930d0fed
ajv.addMetaSchema(require('ajv/lib/refs/json-schema-draft-04.json'))

/**
 * Detect JSON schema v3.
 *
 * @type {RegExp}
 */
var JSON_SCHEMA_03 = /^http:\/\/json-schema\.org\/draft-03\/(?:hyper-)?schema/i

/**
 * Get all default headers.
 *
 * @type {Object}
 */
var DEFAULT_REQUEST_HEADER_PARAMS = {}

// Fill header params with non-required parameters.
standardHeaders.request.forEach(function (header) {
  DEFAULT_REQUEST_HEADER_PARAMS[header] = {
    type: 'string',
    required: false
  }
})

/**
 * Application body parsers and validators.
 *
 * @type {Array}
 */
var BODY_HANDLERS = [
  ['application/json', jsonBodyHandler],
  ['text/xml', xmlBodyHandler],
  ['application/x-www-form-urlencoded', urlencodedBodyHandler],
  ['multipart/form-data', formDataBodyHandler]
]

/**
 * Set custom file validation.
 *
 * @param  {Stream}  value
 * @return {Boolean}
 */
ramlValidate.TYPES.file = function (stream) {
  return isStream(stream)
}

/**
 * Export `ospreyMethodHandler`.
 */
module.exports = ospreyMethodHandler
module.exports.addJsonSchema = addJsonSchema

/**
 * Expose a method to add JSON schemas before compilation.
 *
 * @param {Object} schema
 * @param {String} key
 */
function addJsonSchema (schema, key) {
  ajv.addSchema(schema, key)
}

/**
 * Create a middleware request/response handler.
 *
 * @param  {Object}   schema
 * @param  {String}   path
 * @param  {String}   method
 * @param  {Object}   options
 * @return {Function}
 */
function ospreyMethodHandler (schema, path, method, options) {
  schema = schema || {}
  options = options || {}

  var middleware = []

  // Attach the resource path to every validation handler.
  middleware.push(function (req, res, next) {
    req.resourcePath = path

    return next()
  })

  // Headers *always* have a default handler.
  middleware.push(headerHandler(schema.headers, path, method, options))

  if (schema.body) {
    middleware.push(bodyHandler(schema.body, path, method, options))
  } else {
    if (options.discardUnknownBodies !== false) {
      debug(
        '%s %s: Discarding body request stream: ' +
        'Use "*/*" or set "body" to accept content types',
        method,
        path
      )

      middleware.push(discardBody)
    }
  }

  if (schema.responses) {
    middleware.push(acceptsHandler(schema.responses, path, method, options))
  }

  if (schema.queryParameters) {
    middleware.push(queryHandler(schema.queryParameters, path, method, options))
  } else {
    if (options.discardUnknownQueryParameters !== false) {
      debug(
        '%s %s: Discarding all query parameters: ' +
        'Define "queryParameters" to receive parameters',
        method,
        path
      )

      middleware.push(ospreyFastQuery)
    }
  }

  return compose(middleware)
}

/**
 * Create a HTTP accepts handler.
 *
 * @param  {Object}   responses
 * @param  {String}   path
 * @param  {String}   method
 * @return {Function}
 */
function acceptsHandler (responses, path, method) {
  var accepts = {}

  // Collect all valid response types.
  Object.keys(responses || {})
    .filter(function (code) {
      return code >= 200 && code < 300
    })
    .forEach(function (code) {
      var response = responses[code]
      var body = response ? response.body : {}

      Object.keys(body).forEach(function (type) {
        accepts[type] = true
      })
    })

  var mediaTypes = Object.keys(accepts)

  // The user will accept anything when there are no types defined.
  if (!mediaTypes.length) {
    debug('%s %s: No accepts media types defined', method, path)

    return []
  }

  var validTypes = mediaTypes.map(JSON.stringify).join(', ')
  var expectedMessage = mediaTypes.length === 1 ? validTypes : 'one of ' + validTypes

  return function ospreyAccepts (req, res, next) {
    var negotiator = new Negotiator(req)

    if (!negotiator.mediaType(mediaTypes)) {
      return next(createError(
        406, 'Unsupported accept header "' + req.headers.accept + '", expected ' + expectedMessage
      ))
    }

    return next()
  }
}

/**
 * Create query string handling middleware.
 *
 * @param  {Object}   queryParameters
 * @param  {String}   path
 * @param  {String}   method
 * @param  {Object}   options
 * @return {Function}
 */
function queryHandler (queryParameters, path, method, options) {
  var sanitize = ramlSanitize(queryParameters)
  var validate = ramlValidate(queryParameters, options.RAMLVersion)

  return function ospreyQuery (req, res, next) {
    var reqUrl = parseurl(req)
    var query = sanitize(parseQuerystring(reqUrl.query))
    var result = validate(query)

    if (!result.valid) {
      return next(createValidationError(formatRamlErrors(result.errors, 'query')))
    }

    var qs = querystring.stringify(query)

    if (options.discardUnknownQueryParameters !== false) {
      req.url = reqUrl.pathname + (qs ? '?' + qs : '')
      req.query = query
    } else {
      req.query = extend(req.query, query)
    }

    return next()
  }
}

/**
 * Parse query strings with support for array syntax (E.g. `a[]=1&a[]=2`).
 */
function parseQuerystring (query) {
  if (query == null) {
    return {}
  }

  return querystring.parse(query.replace(/(?:%5B|\[)\d*(?:%5D|])=/ig, '='))
}

/**
 * Create a request header handling middleware.
 *
 * @param  {Object}   headerParameters
 * @param  {String}   path
 * @param  {String}   method
 * @param  {Object}   options
 * @return {Function}
 */
function headerHandler (headerParameters, path, method, options) {
  var headers = extend(DEFAULT_REQUEST_HEADER_PARAMS, lowercaseKeys(headerParameters))
  var sanitize = ramlSanitize(headers)
  var validate = ramlValidate(headers, options.RAMLVersion)

  return function ospreyMethodHeader (req, res, next) {
    var headers = sanitize(lowercaseKeys(req.headers))
    var result = validate(headers)

    if (!result.valid) {
      return next(createValidationError(formatRamlErrors(result.errors, 'header')))
    }

    // Unsets invalid headers. Does not touch `rawHeaders`.
    req.headers = options.discardUnknownHeaders === false ? extend(req.headers, headers) : headers

    return next()
  }
}

/**
 * Handle incoming request bodies.
 *
 * @param  {Object}   bodies
 * @param  {String}   path
 * @param  {String}   method
 * @param  {Object}   options
 * @return {Function}
 */
function bodyHandler (bodies, path, method, options) {
  var bodyMap = {}
  var types = Object.keys(bodies)

  types.forEach(function (type) {
    var handlers = BODY_HANDLERS
      .filter(function (handler) {
        return is.is(handler[0], type)
      })

    // Do not parse on wildcards.
    if (handlers.length > 1 && !options.parseBodiesOnWildcard) {
      return
    }

    // Attach existing handlers.
    handlers.forEach(function (handler) {
      var properType = handler[0]
      var fn = handler[1]

      bodyMap[properType] = fn(bodies[type], path, method, options)
    })
  })

  var validTypes = types.map(JSON.stringify).join(', ')
  var expectedMessage = types.length === 1 ? validTypes : 'one of ' + validTypes

  return function ospreyContentType (req, res, next) {
    var contentType = req.headers['content-type']

    // Error when no body has been sent.
    if (!is.hasBody(req)) {
      return next(createError(
        415,
        'No body sent with request for ' + req.method + ' ' + req.originalUrl +
        ' with content-type "' + contentType + '"'
      ))
    }

    var type = is.is(contentType, types)

    if (!type) {
      return next(createError(
        415,
        'Unsupported content-type header "' + contentType + '", expected ' + expectedMessage
      ))
    }

    var fn = bodyMap[type]

    return fn ? fn(req, res, next) : next()
  }
}

/**
 * Handle JSON requests.
 *
 * @param  {Object}   body
 * @param  {String}   path
 * @param  {String}   method
 * @param  {Object}   options
 * @return {Function}
 */
function jsonBodyHandler (body, path, method, options) {
  var jsonBodyParser = require('body-parser').json({
    type: [],
    strict: false,
    limit: options.limit,
    reviver: options.reviver
  })
  var middleware = [jsonBodyParser]
  var schema = body ? (body.properties || body.type) : undefined
  var isRAMLType = schema ? schema.constructor === {}.constructor : false

  // This is most likely a JSON schema
  if (!schema) {
    schema = body.schema
  // otherwise, it's an inline type
  } else if (!isRAMLType) {
    schema = body
    isRAMLType = true
  } else if (isRAMLType && Object.keys(schema).length === 0) {
    schema = body
  }

  if (schema) {
    middleware.push(jsonBodyValidationHandler(schema, path, method, options))
  }

  if (!isRAMLType) {
    return compose(middleware)
  }

  // Validate RAML 1.0 min/maxProperties and additionalProperties
  var minProperties = body.minProperties
  var maxProperties = body.maxProperties
  var additionalProperties = body.additionalProperties !== false

  if (minProperties > 0) {
    middleware.push(function (req, res, next) {
      if (Object.keys(req.body).length < minProperties) {
        return next(createValidationError(formatRamlErrors([{
          rule: 'minProperties',
          attr: minProperties
        }], 'json')))
      }

      return next()
    })
  }

  if (maxProperties > 0) {
    middleware.push(function (req, res, next) {
      if (Object.keys(req.body).length > maxProperties) {
        return next(createValidationError(formatRamlErrors([{
          rule: 'maxProperties',
          attr: maxProperties
        }], 'json')))
      }

      return next()
    })
  }

  if (!additionalProperties) {
    middleware.push(function (req, res, next) {
      var additionalPropertyFound = Object.keys(req.body).some(function (key) {
        return !schema.hasOwnProperty(key)
      })
      if (additionalPropertyFound) {
        return next(createValidationError(formatRamlErrors([{
          rule: 'additionalProperties',
          attr: additionalProperties
        }], 'json')))
      }

      return next()
    })
  }

  return compose(middleware)
}

/**
 * Validate JSON bodies.
 *
 * @param  {Object|String}  schema
 * @param  {String}         path
 * @param  {String}         method
 * @return {Function}
 */
function jsonBodyValidationHandler (schema, path, method, options) {
  var jsonSchemaCompatibility = require('json-schema-compatibility')
  if (Array.isArray(schema)) {
    schema = schema[0]
  }
  if (schema.type === 'json' && typeof schema.content === 'string') {
    schema = schema.content
  }
  var isRAMLType = typeof schema === 'object'
  var validate

  // RAML data types
  if (isRAMLType) {
    validate = ramlValidate(schema, options.RAMLVersion)

  // JSON schema
  } else {
    try {
      schema = JSON.parse(schema)

      // Convert draft-03 schema to 04.
      if (JSON_SCHEMA_03.test(schema.$schema)) {
        schema = jsonSchemaCompatibility.v4(schema)
        schema.$schema = 'http://json-schema.org/draft-04/schema'
      }

      validate = ajv.compile(schema)
    } catch (err) {
      err.message = 'Unable to compile JSON schema for ' + method + ' ' + path + ': ' + err.message
      throw err
    }
  }

  return function ospreyJsonBody (req, res, next) {
    var result = validate(req.body)

    // RAML data types
    if (isRAMLType) {
      if (!result.valid) {
        return next(createValidationError(formatRamlErrors(result.errors, 'json')))
      }

    // JSON schema
    } else {
      if (!result) {
        return next(createValidationError(formatJsonErrors(validate.errors)))
      }
    }

    return next()
  }
}

/**
 * Handle url encoded form requests.
 *
 * @param  {Object}   body
 * @param  {String}   path
 * @param  {String}   method
 * @param  {Object}   options
 * @return {Function}
 */
function urlencodedBodyHandler (body, path, method, options) {
  var urlencodedBodyParser = require('body-parser').urlencoded({
    type: [],
    extended: false,
    limit: options.limit,
    parameterLimit: options.parameterLimit
  })

  var middleware = [urlencodedBodyParser]
  var params = body ? (body.formParameters || body.properties) : undefined

  if (params) {
    middleware.push(urlencodedBodyValidationHandler(params, options))
  }

  return compose(middleware)
}

/**
 * Validate url encoded form bodies.
 *
 * @param  {String} parameters
 * @return {String}
 */
function urlencodedBodyValidationHandler (parameters, options) {
  var sanitize = ramlSanitize(parameters)
  var validate = ramlValidate(parameters, options.RAMLVersion)

  return function ospreyUrlencodedBody (req, res, next) {
    var body = sanitize(req.body)
    var result = validate(body)

    if (!result.valid) {
      return next(createValidationError(formatRamlErrors(result.errors, 'form')))
    }

    // Discards invalid url encoded parameters.
    req.body = body

    return next()
  }
}

/**
 * Handle XML requests.
 *
 * @param  {Object}   body
 * @param  {String}   path
 * @param  {String}   method
 * @param  {Object}   options
 * @return {Function}
 */
function xmlBodyHandler (body, path, method, options) {
  var xmlParser = xmlBodyParser(options)
  var middleware = [xmlParser]

  if (body && body.schema) {
    middleware.push(xmlBodyValidationHandler(body.schema, path, method))
  }

  return compose(middleware)
}

/**
 * Parse an XML body request.
 *
 * @param  {Object}   options
 * @return {Function}
 */
function xmlBodyParser (options) {
  var libxml = getLibXml()
  var bodyParser = require('body-parser').text({ type: [], limit: options.limit })

  // Parse the request body text.
  function xmlParser (req, res, next) {
    var xml

    try {
      xml = libxml.parseXml(req.body)
    } catch (err) {
      // Add a status code to indicate bad requests automatically.
      err.status = err.statusCode = 400
      return next(err)
    }

    // Assign parsed XML document to the body.
    req.xml = xml

    return next()
  }

  return compose([bodyParser, xmlParser])
}

/**
 * Require `libxmljs` with error messaging.
 *
 * @return {Object}
 */
function getLibXml () {
  var libxml

  try {
    libxml = require('libxmljs')
  } catch (err) {
    err.message = 'Install "libxmljs" using `npm install libxmljs --save` for XML validation'
    throw err
  }

  return libxml
}

/**
 * Validate XML request bodies.
 *
 * @param  {String}   str
 * @param  {String}   path
 * @param  {String}   method
 * @return {Function}
 */
function xmlBodyValidationHandler (str, path, method) {
  var libxml = getLibXml()
  var schema

  try {
    schema = libxml.parseXml(str)
  } catch (err) {
    err.message = 'Unable to compile XML schema for ' + method + ' ' + path + ': ' + err.message
    throw err
  }

  return function ospreyXmlBody (req, res, next) {
    if (!req.xml.validate(schema)) {
      return next(createValidationError(formatXmlErrors(req.xml.validationErrors)))
    }

    return next()
  }
}

/**
 * Handle and validate form data requests.
 *
 * @param  {Object}   body
 * @param  {String}   path
 * @param  {String}   method
 * @param  {Object}   options
 * @return {Function}
 */
function formDataBodyHandler (body, path, method, options) {
  var Busboy = require('busboy')
  var params = body ? (body.formParameters || body.properties) : {}
  var validators = {}
  var sanitizers = {}

  // Asynchonously sanitizes and validates values.
  Object.keys(params).forEach(function (key) {
    var param = extend(params[key], { repeat: false })

    sanitizers[key] = ramlSanitize.rule(param)
    validators[key] = ramlValidate.rule(param)
  })

  return function ospreyMethodForm (req, res, next) {
    var received = {}
    var errored = false
    var busboy = req.form = new Busboy({ headers: req.headers, limits: options.busboyLimits })
    var errors = {}

    // Override `emit` to provide validations. Only validate when
    // `formParameters` (or RAML 1.0 `properties`) are set.
    if (body && (body.formParameters || body.properties)) {
      busboy.emit = function emit (type, name, value, a, b, c) {
        var close = type === 'field' ? noop : function () {
          value.resume()
        }

        if (type === 'field' || type === 'file') {
          if (!params.hasOwnProperty(name)) {
            return close()
          }

          // Sanitize the value before emitting.
          value = sanitizers[name](value)

          // Check for repeat errors.
          if (received[name] && !params[name].repeat) {
            errors[name] = {
              valid: false,
              rule: 'repeat',
              value: value,
              key: name,
              attr: false
            }

            errored = true

            return close()
          }

          // Set the value to be already received.
          received[name] = true

          // Check the value is valid.
          var result = validators[name](value, name)

          // Collect invalid values.
          if (!result.valid) {
            errored = true
            errors[name] = result
          }

          // Don't emit when an error has already occured. Check after the
          // value validation because we want to collect all possible errors.
          if (errored) {
            return close()
          }
        } else if (type === 'finish') {
          // Finish emits twice, but is actually done the second time.
          if (!this._done) {
            return Busboy.prototype.emit.call(this, 'finish')
          }

          var validationErrors = Object.keys(params)
            .filter(function (key) {
              return params[key].required && !received[key]
            })
            .map(function (key) {
              return {
                valid: false,
                rule: 'required',
                value: undefined,
                key: key,
                attr: true
              }
            })
            .concat(values(errors))
          if (validationErrors.length) {
            Busboy.prototype.emit.call(
              this,
              'error',
              createValidationError(formatRamlErrors(validationErrors, 'form'))
            )

            return
          }
        }

        return Busboy.prototype.emit.apply(this, arguments)
      }
    }

    return next()
  }
}

/**
 * Create a validation error.
 *
 * @param  {String} type
 * @param  {Array}  errors
 * @return {Error}
 */
function createValidationError (errors) {
  var self = createError(400, 'Request failed to validate against RAML definition')

  self.requestErrors = errors
  self.ramlValidation = true

  return self
}

/**
 * Discard the request body.
 *
 * @param {Object}   req
 * @param {Object}   res
 * @param {Function} next
 */
function discardBody (req, res, next) {
  debug('%s %s: Discarding request stream', req.method, req.url)

  // TODO(blakeembrey): Make sure this doesn't break in future node versions.
  if (req._readableState.ended) {
    return next()
  }

  req.resume()
  req.on('end', next)
  req.on('error', next)
}

/**
 * Enable fast query parameters (E.g. discard them all).
 *
 * @param {Object}   req
 * @param {Object}   res
 * @param {Function} next
 */
function ospreyFastQuery (req, res, next) {
  req.url = parseurl(req).pathname
  req.query = {}

  return next()
}

/**
 * Noop.
 */
function noop () {}

/**
 * Make RAML validation errors match standard format.
 *
 * @param  {Array} errors
 * @return {Array}
 */
function formatRamlErrors (errors, type) {
  return errors.map(function (error) {
    return {
      type: type,
      dataPath: error.key,
      keyword: error.rule,
      schema: error.attr,
      data: error.value,
      message: 'invalid ' + type + ' (' + error.rule + ', ' + error.attr + ')'
    }
  })
}

/**
 * Make JSON validation errors match standard format.
 *
 * @param  {Array} errors
 * @return {Array}
 */
function formatJsonErrors (errors) {
  return errors.map(function (error) {
    return {
      type: 'json',
      keyword: error.keyword,
      dataPath: error.dataPath,
      message: error.message,
      data: error.data,
      schema: error.schema
    }
  })
}

/**
 * Make XML validation errors match standard format.
 *
 * @param  {Array} errors
 * @return {Array}
 */
function formatXmlErrors (errors) {
  return errors.map(function (error) {
    return {
      type: 'xml',
      message: error.message,
      meta: {
        domain: error.domain,
        code: error.code,
        level: error.level,
        column: error.column,
        line: error.line
      }
    }
  })
}<|MERGE_RESOLUTION|>--- conflicted
+++ resolved
@@ -14,7 +14,6 @@
 var Ajv = require('ajv')
 var debug = require('debug')('osprey-method-handler')
 
-<<<<<<< HEAD
 var ajv = Ajv({
   schemaId: 'auto',
   allErrors: true,
@@ -22,9 +21,6 @@
   jsonPointers: true,
   errorDataPath: 'property'
 })
-=======
-var ajv = Ajv({ allErrors: true, verbose: true, jsonPointers: true, errorDataPath: 'property', schemaId: 'auto' })
->>>>>>> 930d0fed
 ajv.addMetaSchema(require('ajv/lib/refs/json-schema-draft-04.json'))
 
 /**
